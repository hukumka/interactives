--- conflicted
+++ resolved
@@ -179,7 +179,6 @@
 }
 
 
-<<<<<<< HEAD
 /// Write virtual machine (vm/vm.js) bytecode of compiled code into writer
 /// 
 /// # Arguments
@@ -191,10 +190,7 @@
 /// * `function_entry_points` - array of pairs (function_id, function_start) where function_id is
 /// id of compiled function provided by `compiler` and function_start - offset of function entry
 /// point in compiled bytecode
-fn write_compiled_to_js<'a, T: Write>(writer: &mut T, compiler: &Compiler<'a>, function_entry_points: &[(usize, usize)])->std::io::Result<()>{
-=======
 fn write_compiled_to_js<'a, T: Write>(writer: &mut T, compiler: &Compiler<'a>, function_entry_points: &[(usize, usize)])->std::fmt::Result{
->>>>>>> 55da43aa
     write!(writer, "var compiled = {{commands: [")?;
     let mut iter = compiler.code().iter();
     if let Some(op) = iter.next(){
@@ -232,12 +228,8 @@
     Ok(())
 }
 
-<<<<<<< HEAD
 /// Write a single `Operation` into javascript representation of vm bytecode
-fn write_operation_to_js<T: Write>(writer: &mut T, operation: &Operation)->std::io::Result<()>{
-=======
 fn write_operation_to_js<T: Write>(writer: &mut T, operation: &Operation)->std::fmt::Result{
->>>>>>> 55da43aa
     write!(writer, "[{}", operation.code as usize)?;
     for arg in &operation.args{
         write!(writer, ", {}", arg)?;
